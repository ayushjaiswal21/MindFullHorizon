--- conflicted
+++ resolved
@@ -240,10 +240,22 @@
                                 <p class="text-gray-600">Binaural beats for wellness.</p>
                             </div>
                         </div>
-<<<<<<< HEAD
-                    </a>
-                </div>
-=======
+                        <div>
+                            <h4 class="font-bold text-gray-800 text-lg">Breathing Exercises</h4>
+                            <p class="text-gray-600">Practice guided breathing.</p>
+                        </div>
+                    </div>
+                </a>
+                <!-- Enhanced Yoga Card -->
+                <a href="{{ url_for('yoga') }}" class="toolkit-card">
+                    <div class="flex items-center">
+                        <div class="bg-yellow-100 rounded-full w-16 h-16 flex items-center justify-center mr-4">
+                            <i class="fas fa-person-praying text-yellow-600 text-2xl"></i>
+                        </div>
+                        <div>
+                            <h4 class="font-bold text-gray-800 text-lg">Yoga Sessions</h4>
+                            <p class="text-gray-600">Follow guided yoga practices.</p>
+                        </div>
                     </div>
                 </a>
                 <!-- New Journal Entries Card -->
@@ -270,7 +282,6 @@
                         </div>
                     </div>
                 </a>
->>>>>>> 8958e768
             </div>
         </div>
 
